--- conflicted
+++ resolved
@@ -49,11 +49,7 @@
 # Github dependencies
 clickhouse-rs = { git = "https://github.com/datafuse-extras/clickhouse-rs", rev = "c4743a9" }
 msql-srv = { git = "https://github.com/datafuse-extras/msql-srv", rev = "e4c8f3d" }
-<<<<<<< HEAD
-sqlparser = { git = "https://github.com/datafuse-extras/sqlparser-rs", rev = "cdd2ce1", default-features = false }
-=======
-sqlparser = { git = "https://github.com/datafuse-extras/sqlparser-rs", rev = "599d75a" }
->>>>>>> 18dbf54f
+sqlparser = { git = "https://github.com/datafuse-extras/sqlparser-rs", rev = "599d75a", default-features = false }
 
 # Crates.io dependencies
 ahash = "0.7.6"
