--- conflicted
+++ resolved
@@ -102,13 +102,8 @@
         assert_eq!("1.2.3.4:7071", configured.metric_api_address);
 
         assert_eq!("1.2.3.4:1234", configured.store_api_address);
-<<<<<<< HEAD
-        assert_eq!("admin", configured.store_api_username);
-        assert_eq!("password!", configured.store_api_password);
-=======
         assert_eq!("admin", configured.store_api_username.to_string());
         assert_eq!("password!", configured.store_api_password.to_string());
->>>>>>> a583eb97
 
         // clean up
         std::env::remove_var("FUSE_QUERY_LOG_LEVEL");
