--- conflicted
+++ resolved
@@ -10,14 +10,9 @@
 use crate::clusters::Node;
 use crate::configs::Config;
 use crate::sessions::FuseQueryContextRef;
-<<<<<<< HEAD
-use crate::sessions::Session;
-use crate::sessions::SessionRef;
-use common_infallible::RwLock;
-=======
 use crate::sessions::SessionManager;
 use crate::sessions::SessionManagerRef;
->>>>>>> a2663df1
+use common_infallible::RwLock;
 
 /// Start services and return the random address.
 pub async fn try_start_service(nums: usize) -> Result<Vec<String>> {
@@ -74,13 +69,8 @@
     let mut conf = Config::default();
     conf.flight_api_address = addr.clone();
 
-<<<<<<< HEAD
     let cluster = Cluster::create_global(conf.clone())?;
-    let session_manager = Session::create();
-=======
-    let cluster = Cluster::create(conf.clone());
     let session_manager = SessionManager::create();
->>>>>>> a2663df1
     let srv = RpcService::create(conf, cluster, session_manager.clone());
     tokio::spawn(async move {
         srv.make_server().await?;
