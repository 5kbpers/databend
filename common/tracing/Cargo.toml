--- conflicted
+++ resolved
@@ -14,12 +14,8 @@
 console = ["console-subscriber"]
 
 [dependencies] # In alphabetical order
-<<<<<<< HEAD
+backtrace = "0.3.64"
 console-subscriber = { version = "0.1.3", optional = true }
-=======
-backtrace = "0.3.64"
-console-subscriber = { version = "0.1.1", optional = true }
->>>>>>> 66c0a151
 once_cell = "1.9.0"
 opentelemetry = { version = "0.17.0", default-features = false, features = ["trace", "rt-tokio"] }
 opentelemetry-jaeger = { version = "0.16.0", features = ["rt-tokio"] }
