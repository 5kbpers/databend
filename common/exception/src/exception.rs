--- conflicted
+++ resolved
@@ -185,11 +185,8 @@
     DateTimeParseError(55),
     BadPredicateRows(56),
     SHA1CheckFailed(57),
-<<<<<<< HEAD
     InvalidSourceFormat(58),
-=======
-    UnknownColumn(58),
->>>>>>> 6072afdd
+    UnknownColumn(59),
 
     // uncategorized
     UnexpectedResponseType(600),
